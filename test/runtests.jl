###UTILITY LOADING
using CUDA, AbstractFFTs, FFTW, Base.Threads, LinearAlgebra, LinearAlgebra.BLAS, 
Random, GilaElectromagnetics, Test, Serialization, Scratch
include("preamble.jl")
###SETTINGS
# type for tests
useType = ComplexF32
# number of cells in each volume 
# to run external operator test, celU should be the union of celA and celB
celB = (16, 16, 16)
celA = (16, 16, 16)
celU = (16, 32, 16)
# size of cells relative to wavelength
# to run external operator test, the scales of the three volumes should match
sclB = (1//50, 1//50, 1//50)
sclA = (1//50, 1//50, 1//50)
sclU = (1//50, 1//50, 1//50)
# center position of volumes
# to run external operator test, volA should touch (but not overlap!) volB
orgB = (0//1, 16//50, 0//1)
orgA = (0//1, 0//1, 0//1)
orgU = (0//1, 0//1, 0//1)
## compute settings
# use for host execution
cmpInfHst = GlaKerOpt(false)
# use for device execution
if CUDA.functional()
	cmpInfDev = GlaKerOpt(true)
end
###PREP 
# build Gila volumes
volB = GlaVol(celB, sclB, orgB)
volA = GlaVol(celA, sclA, orgA)
volU = GlaVol(celU, sclU, orgU)
###OPERATOR MEMORY
println("Green function construction started.")

function getFur(fname)
	preload_dir = @get_scratch!("preload")
	if isfile(joinpath(preload_dir, fname))
		return deserialize(joinpath(preload_dir, fname))
	end
	return nothing
end

function writeFur(fur, fname)
	preload_dir = @get_scratch!("preload")
	serialize(joinpath(preload_dir, fname), fur)
end

# generate from scratch---new circulant matrices
<<<<<<< HEAD
oprSlfHst = GlaOprMem(cmpInfHst, volA, setType = useType)
oprExtHst = GlaOprMem(cmpInfHst, volB, volA, setType = useType) 
# merged domains to check validity of external operator construction
oprMrgHst = GlaOprMem(cmpInfHst, volU, setType = useType) 
# run same test on device
if CUDA.functional()
	oprExtDev = GlaOprMem(cmpInfDev, volB, volA, egoFur = oprExtHst.egoFur, 
		setType = useType) 
	oprMrgDev = GlaOprMem(cmpInfDev, volU, egoFur = oprMrgHst.egoFur, 
		setType = useType)
=======
furSlfHst = getFur("slfHst.fur")
if isnothing(furSlfHst)
	oprSlfHst = GlaOprMem(cmpInfHst, volA, setType = ComplexF32)
	writeFur(oprSlfHst.egoFur, "slfHst.fur")
	furSlfHst = oprSlfHst.egoFur
else
	oprSlfHst = GlaOprMem(cmpInfHst, volA, egoFur = furSlfHst, setType = ComplexF32)
end
furExtHst = getFur("extHst.fur")
if isnothing(furExtHst)
	oprExtHst = GlaOprMem(cmpInfHst, volB, volA, setType = ComplexF32)
	furExtHst = oprExtHst.egoFur
	writeFur(furExtHst, "extHst.fur")
else
	oprExtHst = GlaOprMem(cmpInfHst, volB, volA, egoFur = furExtHst, setType = ComplexF32)
end

# merged domains to check validity of external operator construction
furMrgHst = getFur("mrgHst.fur")
if isnothing(furMrgHst)
	oprMrgHst = GlaOprMem(cmpInfHst, volU, setType = ComplexF32)
	writeFur(oprMrgHst.egoFur, "mrgHst.fur")
	furMrgHst = oprMrgHst.egoFur
else
	oprMrgHst = GlaOprMem(cmpInfHst, volU, egoFur = furMrgHst, setType = ComplexF32)
end

# run same test on device
if CUDA.functional()
	furExtDev = getFur("extDev.fur")
	if isnothing(furExtDev)
		oprExtDev = GlaOprMem(cmpInfDev, volB, volA, setType = ComplexF32)
		writeFur(oprExtDev.egoFur, "extDev.fur")
		furExtDev = oprExtDev.egoFur
	else
		oprExtDev = GlaOprMem(cmpInfDev, volB, volA, egoFur = furExtDev, 
			setType = ComplexF32)
	end
	furMrgDev = getFur("mrgDev.fur")
	if isnothing(furMrgDev)
		oprMrgDev = GlaOprMem(cmpInfDev, volU, setType = ComplexF32)
		writeFur(oprMrgDev.egoFur, "mrgDev.fur")
		furMrgDev = oprMrgDev.egoFur
	else
		oprMrgDev = GlaOprMem(cmpInfDev, volU, egoFur = furMrgDev, 
			setType = ComplexF32)
	end
>>>>>>> a968d478
end
# serialize / deserialize to reuse Fourier information
println("Green function construction completed.")
###TESTS
## integral convergence 
println("Integral convergence test started.")
include("intConTest.jl")
println("Integral convergence test completed.")
## analytic agreement test on self operator
println("Analytic test started.")
include("anaTest.jl")
println("Analytic test completed.")
## positive semi-definite test on self operator
# test becomes very slow for domains larger than [16,16,16]
println("Semi-definiteness test started.")
include("posDefTest.jl")
println("Semi-definiteness test completed.")
## test external Green function using self Green function
println("External operator test started.")
include("extSlfTest.jl")
println("External operator test completed.")
#test the GreensOperator structs
println("GreensOperator test started.")
include("oprTest.jl")
println("GreensOperator test completed.")
println("Testing complete.")<|MERGE_RESOLUTION|>--- conflicted
+++ resolved
@@ -49,66 +49,53 @@
 end
 
 # generate from scratch---new circulant matrices
-<<<<<<< HEAD
-oprSlfHst = GlaOprMem(cmpInfHst, volA, setType = useType)
-oprExtHst = GlaOprMem(cmpInfHst, volB, volA, setType = useType) 
-# merged domains to check validity of external operator construction
-oprMrgHst = GlaOprMem(cmpInfHst, volU, setType = useType) 
-# run same test on device
-if CUDA.functional()
-	oprExtDev = GlaOprMem(cmpInfDev, volB, volA, egoFur = oprExtHst.egoFur, 
-		setType = useType) 
-	oprMrgDev = GlaOprMem(cmpInfDev, volU, egoFur = oprMrgHst.egoFur, 
-		setType = useType)
-=======
 furSlfHst = getFur("slfHst.fur")
 if isnothing(furSlfHst)
-	oprSlfHst = GlaOprMem(cmpInfHst, volA, setType = ComplexF32)
+	oprSlfHst = GlaOprMem(cmpInfHst, volA, setType = useType)
 	writeFur(oprSlfHst.egoFur, "slfHst.fur")
 	furSlfHst = oprSlfHst.egoFur
 else
-	oprSlfHst = GlaOprMem(cmpInfHst, volA, egoFur = furSlfHst, setType = ComplexF32)
+	oprSlfHst = GlaOprMem(cmpInfHst, volA, egoFur = furSlfHst, setType = useType)
 end
 furExtHst = getFur("extHst.fur")
 if isnothing(furExtHst)
-	oprExtHst = GlaOprMem(cmpInfHst, volB, volA, setType = ComplexF32)
+	oprExtHst = GlaOprMem(cmpInfHst, volB, volA, setType = useType)
 	furExtHst = oprExtHst.egoFur
 	writeFur(furExtHst, "extHst.fur")
 else
-	oprExtHst = GlaOprMem(cmpInfHst, volB, volA, egoFur = furExtHst, setType = ComplexF32)
+	oprExtHst = GlaOprMem(cmpInfHst, volB, volA, egoFur = furExtHst, setType = useType)
 end
 
 # merged domains to check validity of external operator construction
 furMrgHst = getFur("mrgHst.fur")
 if isnothing(furMrgHst)
-	oprMrgHst = GlaOprMem(cmpInfHst, volU, setType = ComplexF32)
+	oprMrgHst = GlaOprMem(cmpInfHst, volU, setType = useType)
 	writeFur(oprMrgHst.egoFur, "mrgHst.fur")
 	furMrgHst = oprMrgHst.egoFur
 else
-	oprMrgHst = GlaOprMem(cmpInfHst, volU, egoFur = furMrgHst, setType = ComplexF32)
+	oprMrgHst = GlaOprMem(cmpInfHst, volU, egoFur = furMrgHst, setType = useType)
 end
 
 # run same test on device
 if CUDA.functional()
 	furExtDev = getFur("extDev.fur")
 	if isnothing(furExtDev)
-		oprExtDev = GlaOprMem(cmpInfDev, volB, volA, setType = ComplexF32)
+		oprExtDev = GlaOprMem(cmpInfDev, volB, volA, setType = useType)
 		writeFur(oprExtDev.egoFur, "extDev.fur")
 		furExtDev = oprExtDev.egoFur
 	else
 		oprExtDev = GlaOprMem(cmpInfDev, volB, volA, egoFur = furExtDev, 
-			setType = ComplexF32)
+			setType = useType)
 	end
 	furMrgDev = getFur("mrgDev.fur")
 	if isnothing(furMrgDev)
-		oprMrgDev = GlaOprMem(cmpInfDev, volU, setType = ComplexF32)
+		oprMrgDev = GlaOprMem(cmpInfDev, volU, setType = useType)
 		writeFur(oprMrgDev.egoFur, "mrgDev.fur")
 		furMrgDev = oprMrgDev.egoFur
 	else
 		oprMrgDev = GlaOprMem(cmpInfDev, volU, egoFur = furMrgDev, 
-			setType = ComplexF32)
+			setType = useType)
 	end
->>>>>>> a968d478
 end
 # serialize / deserialize to reuse Fourier information
 println("Green function construction completed.")
